'''
Calculates detector QE, dark current, read noise
'''
import os
import logging

import numpy as np
<<<<<<< HEAD
from scipy.interpolate import interp1d

from src.config import *

from src.modules.misc_utils import path_setup
from src.modules.blackbody import *
=======
import scipy.constants as sp
from scipy.interpolate import interp1d, UnivariateSpline
from astropy.convolution import Gaussian1DKernel
import matplotlib.pylab as plt

from modules.misc_utils import path_setup
from modules.blackbody import *
from config import *
>>>>>>> add1dc2f


tppath = path_setup('../../' + config_data["data_dir"] + 'throughput/')
detpath = path_setup('../../' + config_data["data_dir"] + 'detectors/')


def make_det_vals(data, N):
    np.random.seed(1)
    rands = np.random.random(N)
    rands_sort = np.sort(rands)
    det_vals = interp(data)(rands_sort)
    np.random.seed(1)
    np.random.shuffle(det_vals)
    return det_vals
 
 
#interpolation function
def interp(data):
    X = np.sort(data)
    x_range = np.linspace(0,1,len(X))
    func = UnivariateSpline(x_range, X, k=4, s=0)
    return func
        

#Detector throughput curve generated just using wavelength array.
def detector_QE_curve(wavels, grating, debug_plots, output_file):
	'''Function that generates a detector QE curve.
	Current detector data taken from Detector Reference
	table.

	Inputs:
		wavels: array of wavelengths for datacube
		grating: grating choice to set detector

	Outputs:
		cube_det_qe: array of detector QE values for
			each wavelength in array
	'''

	if grating == "V+R":
		detector_QE_file = "Psyche_CCD231-84_ESO_measured_QE.txt"
	else:
		detector_QE_file = "H4RG_QE_design.txt"
		
	det_qe = np.genfromtxt(os.path.join(tppath, detector_QE_file), delimiter=',')


	#Interpolate as a function of wavelength
	det_qe_interp = interp1d(det_qe[:, 0], det_qe[:, 1],
				kind='linear', bounds_error=False, fill_value=0.)
	#Obtain values for datacube wavelength array
	cube_det_qe = det_qe_interp(wavels)/100.


	if debug_plots:
		plt.clf()
		plt.plot(wavels, cube_det_qe)
		plt.xlabel(r"wavelength [$\mu$m]")
		plt.ylabel(r"detector QE")
		plt.savefig(output_file + "_det_qe.pdf")
		np.savetxt(output_file + "_det_qe.txt", np.c_[wavels, cube_det_qe])


	return cube_det_qe


def mask_saturated_pixels(cube, grating):
	''' Mask saturated pixels
	Inputs:
		cube: Input datacube (RA, DEC, lambda)
		grating: Spectral grating
	Outputs:
		cube: masked cube
		mask_pixels: saturated pixels mask
	'''
	logging.info("Masking saturated pixels")
	
	if grating == "V+R":
		limit = config_data["saturation"]["vis"]
	else:
		limit = config_data["saturation"]["nir"]
		
	
	mask_pixels = cube > limit
	cube[mask_pixels] = 0.
	
	return cube, mask_pixels

	

def apply_crosstalk(cube, crosstalk):
	''' Simulates crosstalk detector effects
	Inputs:
		cube: Input datacube (RA, DEC, lambda)
		crosstalk: Fraction of the photons that go to each of the 4 contiguous pixels
	Outputs:
		cube: Cube including crosstalk
	'''
	
	#logging.info("Applying detector crosstalk")
	
	scaled_cube = cube*(1. - crosstalk*4)
	
	# crosstalk in the spatial direction
	spatial_crosstalk = crosstalk*(np.roll(cube, 1, axis=2) + np.roll(cube, -1, axis=2))
	
	# crosstalk in the spectral direction
	spectral_crosstalk = crosstalk*(np.roll(cube, 1, axis=0) + np.roll(cube, -1, axis=0))
	
	return scaled_cube + spatial_crosstalk + spectral_crosstalk


def apply_crosstalk_1d(spectrum, crosstalk):
	''' Simulates crosstalk detector effects
	Inputs:
		spectrum: Input spectrum (lambda)
		crosstalk: Fraction of the photons that go to each of the 4 contiguous pixels
	Outputs:
		spectrum including crosstalk
	'''
	
	#logging.info("Applying detector crosstalk - 1d")
	
	scaled_spectrum = spectrum*(1. - crosstalk*2)
	
	# crosstalk in the spectral direction
	spectral_crosstalk = crosstalk*(np.roll(spectrum, 1, axis=0) + np.roll(spectrum, -1, axis=0))
	
	return scaled_spectrum + spectral_crosstalk


 

def sim_detector(cube, back_emission, transmission, lambs, grating, DIT, debug_plots=False, output_file=""):
	''' Simulates detector effects
	Inputs:
		cube: Input datacube (RA, DEC, lambda)
		back_emission: Input background emission
		transmission: Input transmission
		lambs: lambda array [um]
		grating: Spectral grating
		debug_plots: Produce debug plots
		output_file: File name for debug plots

	Outputs:
		cube: Cube including QE
		read_noise: read noise for the grating and DIT [e/pix]
		dark*DIT: dark current  [e/pix]
	'''
	
	# Get QE curve
	logging.info("Calculating detector QE")
	qe_curve = detector_QE_curve(lambs, grating, debug_plots, output_file)
	back_emission *= qe_curve
	transmission *= qe_curve
	
	qe_curve.shape = (len(lambs), 1, 1)
	cube *= qe_curve

	# read noise
	if grating == "V+R":
		read_noise = config_data["read_noise"]["vis"]
	else:
		if DIT <= 120.:
			read_noise = config_data["read_noise"]["nir_lowexp"]
		else:
			read_noise = config_data["read_noise"]["nir"]


	# dark current
	if grating == "V+R":
		dark = config_data["dark_current"]["vis"]
	else:
		dark = config_data["dark_current"]["nir"]

	
	return cube, back_emission, transmission, read_noise, dark*DIT
	

def make_detectors(NDIT):   
    ''' Generates an instance of the detectors
    Inputs:
        NDIT: Number of detector integrations

    Outputs:
        sim_dets: list of simulated detectors
    '''
    # load KMOS maps
    means = np.load(os.path.join(detpath, 'kmos_means.npy'))
    var = np.load(os.path.join(detpath, 'kmos_var.npy'))
    side_len = config_data["side_length"]

    sds = np.sqrt(var)

    mc = means[4:-4,4:-4].flatten()
    mt = means[:,-4:].flatten()
    ml = means[4:-4,:4].flatten() 
    mr = means[4:-4,-4:].flatten() 
    
    sc = sds[4:-4,4:-4].flatten()
    sc[sc > 1000] = 1000
    st = sds[:,-4:].flatten()
    sl = sds[4:-4,:4].flatten()
    sr = sds[4:-4,-4:].flatten()
    
    mean_map = np.zeros((8,side_len,side_len))
    sds_map = np.zeros((8,side_len,side_len))

    mean_map[:,4:-4,4:-4] = make_det_vals(mc, ((side_len-8)**2)*8).reshape((8,side_len-8, side_len-8))
    mean_map[:,-4:,:] = make_det_vals(mt, (side_len*4)*8).reshape((8,4,side_len))
    mean_map[:,:4,:] = make_det_vals(mt, (side_len*4)*8).reshape((8,4,side_len))
    mean_map[:,4:-4,:4] = make_det_vals(ml, ((side_len-8)*4)*8).reshape((8,side_len-8,4))
    mean_map[:,4:-4,-4:] = make_det_vals(mr, ((side_len-8)*4)*8).reshape((8,side_len-8,4))

    sds_map[:,4:-4,4:-4] = make_det_vals(sc, ((side_len-8)**2)*8).reshape((8,side_len-8, side_len-8))
    sds_map[:,-4:,:] = make_det_vals(st, (side_len*4)*8).reshape((8,4,side_len))
    sds_map[:,:4,:] = make_det_vals(st, (side_len*4)*8).reshape((8,4,side_len))
    sds_map[:,4:-4,:4] = make_det_vals(sl, ((side_len-8)*4)*8).reshape((8,side_len-8,4))
    sds_map[:,4:-4,-4:] = make_det_vals(sr, ((side_len-8)*4)*8).reshape((8,side_len-8,4))
    return mean_map, sds_map


def make_det_instance(NDIT):
    mean_map, sd_map = make_detectors(NDIT)
    side_len = config_data["side_length"]
    sim_dets = sd_map * np.random.randn(8,side_len,side_len) + mean_map
    col_meds = np.load(os.path.join(detpath, 'col_meds.npy'))

    for i in range(mean_map.shape[0]):
        for j in range(mean_map.shape[1]-8):
            row=j+4
            row_med = np.median(np.concatenate([sim_dets[i,row-1:row+2,:4], sim_dets[i,row-1:row+2,-4:]]))
            sim_dets[i,row] -= row_med

        for k in range(mean_map.shape[2]/64):
            sim_dets[i,:,k*64:(k+1)*64] -= np.random.choice(col_meds)
            
    sim_dets = sim_dets * np.sqrt(NDIT)
    return sim_dets


def add_detectors(cube, dets):
    ''' Adds detectors to a datacube
    Inputs:
        cube: Input datacube (RA, DEC, lambda)
        dets: List of 8 detector arrays

    Outputs:
        new_datacube: Cube with detector systematics added
    '''
    sim_dets = np.copy(dets)
    cube_shape = cube.shape
    print cube_shape
    
    # allow for datacube to be smaller than the detectors
    full_datacube = np.zeros((3700,152,204))
    full_datacube[:cube_shape[0],:cube_shape[1],:cube_shape[2]] += cube

    # slice datacube up into 8 octants  
    slice1 = full_datacube[:,:38,:102]
    slice2 = full_datacube[:,:38,102:]
    slice3 = full_datacube[:,38:76,:102]
    slice4 = full_datacube[:,38:76,102:]
    slice5 = full_datacube[:,76:114,:102]
    slice6 = full_datacube[:,76:114,102:]
    slice7 = full_datacube[:,114:,:102]
    slice8 = full_datacube[:,114:,102:]
    slices = [slice1, slice2, slice3, slice4, slice5, slice6, slice7, slice8]

        # add detector read noise onto datacube
    for i in range(len(sim_dets)):
        for j in range(slices[0].shape[1]):
            slitlet = slices[i][:,j,:]
            if i % 2 == 0:
                hoz_pos = np.int(np.round(32.5+(j*102)+(4.73*j)))
                if j % 2 == 0:
                    vert_pos = 130 + (2 * j) - 67
                else:
                    vert_pos = 130 + (2 * j) + 67
            else:
                hoz_pos = np.int(np.round(12.5+(j*102)+(4.73*j)))
                if j % 2 == 0:
                    vert_pos = 204 - (2 * j) - 67
                else:
                    vert_pos = 204 - (2 * j) + 67

            sim_dets[i][vert_pos:vert_pos+3700, hoz_pos:hoz_pos+102]+=slitlet

        # Convert detectors back into datacube          
    new_datacube_slices=[]
    for i in range(len(sim_dets)):
        new_datacube_slice = np.zeros(slices[i].shape)
        for j in range(new_datacube_slice.shape[1]):
            if i % 2 == 0:
                hoz_pos = np.int(np.round(32.5+(j*102)+(4.73*j)))
                if j % 2 == 0:
                    vert_pos = 130 + (2 * j) - 67
                else:
                    vert_pos = 130 + (2 * j) + 67
            else:
                hoz_pos = np.int(np.round(12.5+(j*102)+(4.73*j)))
                if j % 2 == 0:
                    vert_pos = 204 - (2 * j) - 67
                else:
                    vert_pos = 204 - (2 * j) + 67
            new_datacube_slice[:,j,:] = sim_dets[i][vert_pos:vert_pos+3700, hoz_pos:hoz_pos+102]
        new_datacube_slices.append(new_datacube_slice)

    new_datacube = np.zeros((3700,152,204))

    new_datacube[:,:38,:102] = new_datacube_slices[0]
    new_datacube[:,:38,102:] = new_datacube_slices[1]
    new_datacube[:,38:76,:102] = new_datacube_slices[2]
    new_datacube[:,38:76,102:] = new_datacube_slices[3]
    new_datacube[:,76:114,:102] = new_datacube_slices[4]
    new_datacube[:,76:114,102:] = new_datacube_slices[5]
    new_datacube[:,114:,:102] = new_datacube_slices[6]
    new_datacube[:,114:,102:] = new_datacube_slices[7]

        # ensure new cube is same size as input cube
    new_datacube = new_datacube[:cube_shape[0],:cube_shape[1],:cube_shape[2]]
    return new_datacube 	<|MERGE_RESOLUTION|>--- conflicted
+++ resolved
@@ -5,23 +5,16 @@
 import logging
 
 import numpy as np
-<<<<<<< HEAD
-from scipy.interpolate import interp1d
-
-from src.config import *
-
-from src.modules.misc_utils import path_setup
-from src.modules.blackbody import *
-=======
+
 import scipy.constants as sp
 from scipy.interpolate import interp1d, UnivariateSpline
 from astropy.convolution import Gaussian1DKernel
 import matplotlib.pylab as plt
 
-from modules.misc_utils import path_setup
-from modules.blackbody import *
-from config import *
->>>>>>> add1dc2f
+from src.modules.misc_utils import path_setup
+from src.modules.blackbody import *
+
+from src.config import *
 
 
 tppath = path_setup('../../' + config_data["data_dir"] + 'throughput/')
@@ -29,22 +22,22 @@
 
 
 def make_det_vals(data, N):
-    np.random.seed(1)
-    rands = np.random.random(N)
-    rands_sort = np.sort(rands)
-    det_vals = interp(data)(rands_sort)
-    np.random.seed(1)
-    np.random.shuffle(det_vals)
-    return det_vals
+	np.random.seed(1)
+	rands = np.random.random(N)
+	rands_sort = np.sort(rands)
+	det_vals = interp(data)(rands_sort)
+	np.random.seed(1)
+	np.random.shuffle(det_vals)
+	return det_vals
  
  
 #interpolation function
 def interp(data):
-    X = np.sort(data)
-    x_range = np.linspace(0,1,len(X))
-    func = UnivariateSpline(x_range, X, k=4, s=0)
-    return func
-        
+	X = np.sort(data)
+	x_range = np.linspace(0,1,len(X))
+	func = UnivariateSpline(x_range, X, k=4, s=0)
+	return func
+		
 
 #Detector throughput curve generated just using wavelength array.
 def detector_QE_curve(wavels, grating, debug_plots, output_file):
@@ -202,145 +195,145 @@
 	
 
 def make_detectors(NDIT):   
-    ''' Generates an instance of the detectors
-    Inputs:
-        NDIT: Number of detector integrations
-
-    Outputs:
-        sim_dets: list of simulated detectors
-    '''
-    # load KMOS maps
-    means = np.load(os.path.join(detpath, 'kmos_means.npy'))
-    var = np.load(os.path.join(detpath, 'kmos_var.npy'))
-    side_len = config_data["side_length"]
-
-    sds = np.sqrt(var)
-
-    mc = means[4:-4,4:-4].flatten()
-    mt = means[:,-4:].flatten()
-    ml = means[4:-4,:4].flatten() 
-    mr = means[4:-4,-4:].flatten() 
-    
-    sc = sds[4:-4,4:-4].flatten()
-    sc[sc > 1000] = 1000
-    st = sds[:,-4:].flatten()
-    sl = sds[4:-4,:4].flatten()
-    sr = sds[4:-4,-4:].flatten()
-    
-    mean_map = np.zeros((8,side_len,side_len))
-    sds_map = np.zeros((8,side_len,side_len))
-
-    mean_map[:,4:-4,4:-4] = make_det_vals(mc, ((side_len-8)**2)*8).reshape((8,side_len-8, side_len-8))
-    mean_map[:,-4:,:] = make_det_vals(mt, (side_len*4)*8).reshape((8,4,side_len))
-    mean_map[:,:4,:] = make_det_vals(mt, (side_len*4)*8).reshape((8,4,side_len))
-    mean_map[:,4:-4,:4] = make_det_vals(ml, ((side_len-8)*4)*8).reshape((8,side_len-8,4))
-    mean_map[:,4:-4,-4:] = make_det_vals(mr, ((side_len-8)*4)*8).reshape((8,side_len-8,4))
-
-    sds_map[:,4:-4,4:-4] = make_det_vals(sc, ((side_len-8)**2)*8).reshape((8,side_len-8, side_len-8))
-    sds_map[:,-4:,:] = make_det_vals(st, (side_len*4)*8).reshape((8,4,side_len))
-    sds_map[:,:4,:] = make_det_vals(st, (side_len*4)*8).reshape((8,4,side_len))
-    sds_map[:,4:-4,:4] = make_det_vals(sl, ((side_len-8)*4)*8).reshape((8,side_len-8,4))
-    sds_map[:,4:-4,-4:] = make_det_vals(sr, ((side_len-8)*4)*8).reshape((8,side_len-8,4))
-    return mean_map, sds_map
+	''' Generates an instance of the detectors
+	Inputs:
+		NDIT: Number of detector integrations
+
+	Outputs:
+		sim_dets: list of simulated detectors
+	'''
+	# load KMOS maps
+	means = np.load(os.path.join(detpath, 'kmos_means.npy'))
+	var = np.load(os.path.join(detpath, 'kmos_var.npy'))
+	side_len = config_data["side_length"]
+
+	sds = np.sqrt(var)
+
+	mc = means[4:-4,4:-4].flatten()
+	mt = means[:,-4:].flatten()
+	ml = means[4:-4,:4].flatten() 
+	mr = means[4:-4,-4:].flatten() 
+	
+	sc = sds[4:-4,4:-4].flatten()
+	sc[sc > 1000] = 1000
+	st = sds[:,-4:].flatten()
+	sl = sds[4:-4,:4].flatten()
+	sr = sds[4:-4,-4:].flatten()
+	
+	mean_map = np.zeros((8,side_len,side_len))
+	sds_map = np.zeros((8,side_len,side_len))
+
+	mean_map[:,4:-4,4:-4] = make_det_vals(mc, ((side_len-8)**2)*8).reshape((8,side_len-8, side_len-8))
+	mean_map[:,-4:,:] = make_det_vals(mt, (side_len*4)*8).reshape((8,4,side_len))
+	mean_map[:,:4,:] = make_det_vals(mt, (side_len*4)*8).reshape((8,4,side_len))
+	mean_map[:,4:-4,:4] = make_det_vals(ml, ((side_len-8)*4)*8).reshape((8,side_len-8,4))
+	mean_map[:,4:-4,-4:] = make_det_vals(mr, ((side_len-8)*4)*8).reshape((8,side_len-8,4))
+
+	sds_map[:,4:-4,4:-4] = make_det_vals(sc, ((side_len-8)**2)*8).reshape((8,side_len-8, side_len-8))
+	sds_map[:,-4:,:] = make_det_vals(st, (side_len*4)*8).reshape((8,4,side_len))
+	sds_map[:,:4,:] = make_det_vals(st, (side_len*4)*8).reshape((8,4,side_len))
+	sds_map[:,4:-4,:4] = make_det_vals(sl, ((side_len-8)*4)*8).reshape((8,side_len-8,4))
+	sds_map[:,4:-4,-4:] = make_det_vals(sr, ((side_len-8)*4)*8).reshape((8,side_len-8,4))
+	return mean_map, sds_map
 
 
 def make_det_instance(NDIT):
-    mean_map, sd_map = make_detectors(NDIT)
-    side_len = config_data["side_length"]
-    sim_dets = sd_map * np.random.randn(8,side_len,side_len) + mean_map
-    col_meds = np.load(os.path.join(detpath, 'col_meds.npy'))
-
-    for i in range(mean_map.shape[0]):
-        for j in range(mean_map.shape[1]-8):
-            row=j+4
-            row_med = np.median(np.concatenate([sim_dets[i,row-1:row+2,:4], sim_dets[i,row-1:row+2,-4:]]))
-            sim_dets[i,row] -= row_med
-
-        for k in range(mean_map.shape[2]/64):
-            sim_dets[i,:,k*64:(k+1)*64] -= np.random.choice(col_meds)
-            
-    sim_dets = sim_dets * np.sqrt(NDIT)
-    return sim_dets
+	mean_map, sd_map = make_detectors(NDIT)
+	side_len = config_data["side_length"]
+	sim_dets = sd_map * np.random.randn(8,side_len,side_len) + mean_map
+	col_meds = np.load(os.path.join(detpath, 'col_meds.npy'))
+
+	for i in range(mean_map.shape[0]):
+		for j in range(mean_map.shape[1]-8):
+			row=j+4
+			row_med = np.median(np.concatenate([sim_dets[i,row-1:row+2,:4], sim_dets[i,row-1:row+2,-4:]]))
+			sim_dets[i,row] -= row_med
+
+		for k in range(mean_map.shape[2]/64):
+			sim_dets[i,:,k*64:(k+1)*64] -= np.random.choice(col_meds)
+			
+	sim_dets = sim_dets * np.sqrt(NDIT)
+	return sim_dets
 
 
 def add_detectors(cube, dets):
-    ''' Adds detectors to a datacube
-    Inputs:
-        cube: Input datacube (RA, DEC, lambda)
-        dets: List of 8 detector arrays
-
-    Outputs:
-        new_datacube: Cube with detector systematics added
-    '''
-    sim_dets = np.copy(dets)
-    cube_shape = cube.shape
-    print cube_shape
-    
-    # allow for datacube to be smaller than the detectors
-    full_datacube = np.zeros((3700,152,204))
-    full_datacube[:cube_shape[0],:cube_shape[1],:cube_shape[2]] += cube
-
-    # slice datacube up into 8 octants  
-    slice1 = full_datacube[:,:38,:102]
-    slice2 = full_datacube[:,:38,102:]
-    slice3 = full_datacube[:,38:76,:102]
-    slice4 = full_datacube[:,38:76,102:]
-    slice5 = full_datacube[:,76:114,:102]
-    slice6 = full_datacube[:,76:114,102:]
-    slice7 = full_datacube[:,114:,:102]
-    slice8 = full_datacube[:,114:,102:]
-    slices = [slice1, slice2, slice3, slice4, slice5, slice6, slice7, slice8]
-
-        # add detector read noise onto datacube
-    for i in range(len(sim_dets)):
-        for j in range(slices[0].shape[1]):
-            slitlet = slices[i][:,j,:]
-            if i % 2 == 0:
-                hoz_pos = np.int(np.round(32.5+(j*102)+(4.73*j)))
-                if j % 2 == 0:
-                    vert_pos = 130 + (2 * j) - 67
-                else:
-                    vert_pos = 130 + (2 * j) + 67
-            else:
-                hoz_pos = np.int(np.round(12.5+(j*102)+(4.73*j)))
-                if j % 2 == 0:
-                    vert_pos = 204 - (2 * j) - 67
-                else:
-                    vert_pos = 204 - (2 * j) + 67
-
-            sim_dets[i][vert_pos:vert_pos+3700, hoz_pos:hoz_pos+102]+=slitlet
-
-        # Convert detectors back into datacube          
-    new_datacube_slices=[]
-    for i in range(len(sim_dets)):
-        new_datacube_slice = np.zeros(slices[i].shape)
-        for j in range(new_datacube_slice.shape[1]):
-            if i % 2 == 0:
-                hoz_pos = np.int(np.round(32.5+(j*102)+(4.73*j)))
-                if j % 2 == 0:
-                    vert_pos = 130 + (2 * j) - 67
-                else:
-                    vert_pos = 130 + (2 * j) + 67
-            else:
-                hoz_pos = np.int(np.round(12.5+(j*102)+(4.73*j)))
-                if j % 2 == 0:
-                    vert_pos = 204 - (2 * j) - 67
-                else:
-                    vert_pos = 204 - (2 * j) + 67
-            new_datacube_slice[:,j,:] = sim_dets[i][vert_pos:vert_pos+3700, hoz_pos:hoz_pos+102]
-        new_datacube_slices.append(new_datacube_slice)
-
-    new_datacube = np.zeros((3700,152,204))
-
-    new_datacube[:,:38,:102] = new_datacube_slices[0]
-    new_datacube[:,:38,102:] = new_datacube_slices[1]
-    new_datacube[:,38:76,:102] = new_datacube_slices[2]
-    new_datacube[:,38:76,102:] = new_datacube_slices[3]
-    new_datacube[:,76:114,:102] = new_datacube_slices[4]
-    new_datacube[:,76:114,102:] = new_datacube_slices[5]
-    new_datacube[:,114:,:102] = new_datacube_slices[6]
-    new_datacube[:,114:,102:] = new_datacube_slices[7]
-
-        # ensure new cube is same size as input cube
-    new_datacube = new_datacube[:cube_shape[0],:cube_shape[1],:cube_shape[2]]
-    return new_datacube 	+	''' Adds detectors to a datacube
+	Inputs:
+		cube: Input datacube (RA, DEC, lambda)
+		dets: List of 8 detector arrays
+
+	Outputs:
+		new_datacube: Cube with detector systematics added
+	'''
+	sim_dets = np.copy(dets)
+	cube_shape = cube.shape
+	print cube_shape
+	
+	# allow for datacube to be smaller than the detectors
+	full_datacube = np.zeros((3700,152,204))
+	full_datacube[:cube_shape[0],:cube_shape[1],:cube_shape[2]] += cube
+
+	# slice datacube up into 8 octants  
+	slice1 = full_datacube[:,:38,:102]
+	slice2 = full_datacube[:,:38,102:]
+	slice3 = full_datacube[:,38:76,:102]
+	slice4 = full_datacube[:,38:76,102:]
+	slice5 = full_datacube[:,76:114,:102]
+	slice6 = full_datacube[:,76:114,102:]
+	slice7 = full_datacube[:,114:,:102]
+	slice8 = full_datacube[:,114:,102:]
+	slices = [slice1, slice2, slice3, slice4, slice5, slice6, slice7, slice8]
+
+		# add detector read noise onto datacube
+	for i in range(len(sim_dets)):
+		for j in range(slices[0].shape[1]):
+			slitlet = slices[i][:,j,:]
+			if i % 2 == 0:
+				hoz_pos = np.int(np.round(32.5+(j*102)+(4.73*j)))
+				if j % 2 == 0:
+					vert_pos = 130 + (2 * j) - 67
+				else:
+					vert_pos = 130 + (2 * j) + 67
+			else:
+				hoz_pos = np.int(np.round(12.5+(j*102)+(4.73*j)))
+				if j % 2 == 0:
+					vert_pos = 204 - (2 * j) - 67
+				else:
+					vert_pos = 204 - (2 * j) + 67
+
+			sim_dets[i][vert_pos:vert_pos+3700, hoz_pos:hoz_pos+102]+=slitlet
+
+		# Convert detectors back into datacube		  
+	new_datacube_slices=[]
+	for i in range(len(sim_dets)):
+		new_datacube_slice = np.zeros(slices[i].shape)
+		for j in range(new_datacube_slice.shape[1]):
+			if i % 2 == 0:
+				hoz_pos = np.int(np.round(32.5+(j*102)+(4.73*j)))
+				if j % 2 == 0:
+					vert_pos = 130 + (2 * j) - 67
+				else:
+					vert_pos = 130 + (2 * j) + 67
+			else:
+				hoz_pos = np.int(np.round(12.5+(j*102)+(4.73*j)))
+				if j % 2 == 0:
+					vert_pos = 204 - (2 * j) - 67
+				else:
+					vert_pos = 204 - (2 * j) + 67
+			new_datacube_slice[:,j,:] = sim_dets[i][vert_pos:vert_pos+3700, hoz_pos:hoz_pos+102]
+		new_datacube_slices.append(new_datacube_slice)
+
+	new_datacube = np.zeros((3700,152,204))
+
+	new_datacube[:,:38,:102] = new_datacube_slices[0]
+	new_datacube[:,:38,102:] = new_datacube_slices[1]
+	new_datacube[:,38:76,:102] = new_datacube_slices[2]
+	new_datacube[:,38:76,102:] = new_datacube_slices[3]
+	new_datacube[:,76:114,:102] = new_datacube_slices[4]
+	new_datacube[:,76:114,102:] = new_datacube_slices[5]
+	new_datacube[:,114:,:102] = new_datacube_slices[6]
+	new_datacube[:,114:,102:] = new_datacube_slices[7]
+
+	# ensure new cube is same size as input cube
+	new_datacube = new_datacube[:cube_shape[0],:cube_shape[1],:cube_shape[2]]
+	return new_datacube